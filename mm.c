/* 
 * Simple, 32-bit allocator based on segregated free
 * lists, first fit placement, and boundary tag coalescing.
 * Blocks must be aligned to doubleword (8 byte) boundaries. 
 * Minimum block size is 16 bytes. 
 *
 * The segregated list is organized based on free lists size,
 * segList[n] should contain free lists ranging from size 2^n
 * to 2^(n+1) - 1. Each segregated list is ordered by the list size.
 * 
 */

#include <stdio.h>
#include <string.h>
#include <stdlib.h>
#include <stdbool.h>
#include <stdint.h>
#include <stddef.h>
#include <assert.h>

#include "mm.h"
#include "memlib.h"
#include "list.h"

//STRUCTS: ------------------------------------------------
struct boundary_tag {
    int inuse:1;        // inuse bit
    int size:31;        // size of block, in words
};

/* FENCE is used for heap prologue/epilogue. */
const struct boundary_tag FENCE = { 
	.inuse = 1, 
	.size = 0 
};

/* A block filled in with a payload
 * If each block is aligned at 4 mod 8, each payload will
 * be aligned at 0 mod 8.
 */
struct used_block {
    struct boundary_tag header; /* offset 0, at address 4 mod 8 */
    char payload[0];            /* offset 4, at address 0 mod 8 */
};

/* A block that has no filled in payload, and contains pointers
 * (where the payload will be located) to the next and previous
 * free blocks
 * If each block is aligned at 4 mod 8, each payload will
 * be aligned at 0 mod 8.
 */
struct free_block {
    struct boundary_tag header; /* offset 0, at address 4 mod 8 */
    struct list_elem elem;		/* Double linked list elem in free block*/
    char payload[0];            /* offset 4, at address 0 mod 8 */
};
//--------------------------------------------------------


/* Basic constants and macros */
#define WSIZE       4       /* Word and header/footer size (bytes) */
#define DSIZE       8       /* Doubleword size (bytes) */
#define MIN_BLOCK_SIZE_WORDS 4 /* Minimum block size in words */
#define CHUNKSIZE  (1<<8)  /* Extend heap by this amount (words) */
#define NLISTS		20		/* Number of segregated free lists */

#define MAX(x, y) ((x) > (y)? (x) : (y))
#define MIN(x, y) ((x) < (y)? (x) : (y))


/*
 * If DEBUG defined enable printf's and print functions
 */
#define DEBUG

#define CHECKHEAP


/* Global variables */	
static struct list segList[NLISTS];	


/* Function prototypes for internal helper routines */
static struct free_block *extend_heap(size_t words);
static struct free_block *coalesce(struct free_block *bp);
static void *find_fit(size_t asize);
static void *place(void *bp, size_t asize);
static void insert(void *bp, size_t asize);
#ifdef CHECKHEAP
static int mm_check(void);
//static bool check_list_mark(); TODO: IMPLEMENT
static bool check_coalescing();
static bool check_inList();
static bool check_cont();
static bool valid_heap_address();
#endif
#ifdef DEBUG
static void print_list(struct list *elist, int n);
static void print_seg();
static void print_heap();
#endif


/* Return size of block is free */
static size_t blk_size(struct free_block *blk) { 
    return blk->header.size; 
}

/* Given a free block, obtain previous's block footer.
   Works for left-most block also. */
static struct boundary_tag * prev_blk_footer(struct free_block *blk) {
    return &blk->header - 1;
}

/* Given a free block, obtain next block's header.
   Works for left-most block also. */
static struct boundary_tag *next_blk_header(struct free_block *blk) {
    return (struct boundary_tag *)((size_t *)blk + blk->header.size);
}

/* Given a free_block, obtain pointer to previous free_block.
   Not meaningful for left-most block.
   This function should only be used when knowing that next block is a free_block*/
static struct free_block *prev_blk(struct free_block *blk) {
    struct boundary_tag *prevfooter = prev_blk_footer(blk);
    //assert(prevfooter->size != 0);
    return (struct free_block *)((size_t *)blk - prevfooter->size);
}

/* Given a free_block, obtain pointer to next free_block.
   Not meaningful for right-most block. 
   This function should only be used when knowing that next block is a free_block*/
static struct free_block *next_blk(struct free_block *blk) {
    //assert(blk_size(blk) != 0);
    return (struct free_block *)((size_t *)blk + blk->header.size);
}

/* Given a block, obtain its footer boundary tag */
static struct boundary_tag * get_footer(void *blk) {
    return (void *)((size_t *)blk + ((struct free_block*)blk)->header.size) 
                   - sizeof(struct boundary_tag);
}
/*Mark a block as used and set its size*/
static void mark_block_used(struct used_block *blk, int size)
{
	blk->header.inuse = 1;
	blk->header.size = size;
	* get_footer(blk) = blk->header;
}

/* Mark a block as free and set its size. */
static void mark_block_free(struct free_block *blk, int size) {
    blk->header.inuse = 0;
    blk->header.size = size;
    * get_footer(blk) = blk->header;    /* Copy header to footer */
}

/* Initialize all segregated free lists */
static void init_lists() {
	int count = 0;
	for (; count < NLISTS; count++) list_init(&segList[count]);
}

/* Check if a tag is the FENCE tag */
static bool is_fence(void * tag) {
	return (((struct boundary_tag *)tag)->inuse != 0 && ((struct boundary_tag *)tag)->size == 0);
}

/* Return the block pointer with a given list_elem */
static struct free_block *get_blk(struct list_elem * e) {
	return (struct free_block *)((size_t *)e - sizeof(struct boundary_tag) / WSIZE);
}


/* 
 * mm_init - Initialize the memory manager 
 */
int mm_init(void) 
{
	/* Initial all segregated free explicit list */
	init_lists();
	
    /* Create the initial empty heap */
    struct boundary_tag * initial = mem_sbrk(2 * sizeof(struct boundary_tag));
    if (initial == (void *)-1)
        return -1;

    initial[0] = FENCE;                     /* Prologue footer */    
    initial[1] = FENCE;                     /* Epilogue header */

    /* Extend the empty heap with a free block of CHUNKSIZE bytes */
    struct free_block *bp = extend_heap(CHUNKSIZE);
    if (bp == NULL) 
        return -1;
    //TODO: GET RID OF THIS LINE! ONLY TO FOR TEST
    mm_check();
   // TODO: --------------------------------------
    return 0;
}

void *mm_malloc (size_t size)
{
	size_t awords;      /* Adjusted block size in words */
    size_t extendwords;  /* Amount to extend heap if no fit */
    struct used_block *bp;
    struct used_block *blk;      

    if (segList[0].head.next == NULL){
        mm_init();
    }
    /* Ignore spurious requests */
    if (size == 0)
        return NULL;

    /* Adjust block size to include overhead and alignment reqs. */
    size += 2 * sizeof(struct boundary_tag);    			/* account for tags */
    size = (size + DSIZE - 1) & ~(DSIZE - 1);   			/* align to double word */
    awords = MAX(MIN_BLOCK_SIZE_WORDS, size/WSIZE);			/* respect minimum size */

    /* Search the free list for a fit */
    if ((bp = find_fit(awords)) != NULL) {
		blk = bp;
        bp = place(blk, awords);
        return bp->payload;
    }

    /* No fit found. Get more memory and place the block */
    extendwords = MAX(awords,CHUNKSIZE);
    if ((bp = (void *)extend_heap(extendwords)) == NULL)  
        return NULL;
    blk = bp;
    bp = place(blk, awords);
    return bp->payload;
}


void mm_free(void *ptr)
{	
	// check if null
	if (ptr == 0)
	{
		return;
	}
	// find block from user pointer
	struct free_block *blk = ptr - offsetof(struct used_block, payload);
	if(segList[0].head.next == NULL)
	{
		mm_init();
	}
	mark_block_free(blk, blk_size(blk));
	//everytime free will be called we coalesce
	coalesce(blk);
}


/*
 * coalesce - Boundary tag coalescing. Return ptr to coalesced block
 */
static struct free_block *coalesce(struct free_block *bp) 
{
    bool prev_alloc = prev_blk_footer(bp)->inuse;
    bool next_alloc = next_blk_header(bp)->inuse;
    size_t size = blk_size(bp);

    if (prev_alloc && next_alloc) {            /* Case 1 */
		//Push this block to the list
		insert(bp, size);
    }

    else if (prev_alloc && !next_alloc) {      /* Case 2 */
		//Combine two free blocks, remove next block from the list, push new block to the list
		list_remove(&next_blk(bp)->elem);
        mark_block_free(bp, size + blk_size(next_blk(bp)));        
        insert(bp, blk_size(bp));
    }

    else if (!prev_alloc && next_alloc) {      /* Case 3 */
		//Combine two free blocks, remove the previous block from a list
		//INser the new block into appropriate list
        bp = prev_blk(bp);
        list_remove(&bp->elem);
        mark_block_free(bp, size + blk_size(bp));
        insert(bp, blk_size(bp));
    }

    else {                                     /* Case 4 */
		//Combine three free blocks, remove both previous and next block from their list
		//Insert the new blcok into appropriate list
		list_remove(&next_blk(bp)->elem);
		list_remove(&prev_blk(bp)->elem);
        mark_block_free(prev_blk(bp), 
                        size + blk_size(next_blk(bp)) + blk_size(prev_blk(bp)));
        bp = prev_blk(bp);
        insert(bp, blk_size(bp));
    }
    return bp;
}

void *mm_realloc(void *ptr, size_t size)
{
	size_t osize = size;
	
	/* If the pointer block is NULL, realloc should be the same as malloc */
	if (ptr == NULL) 
		return mm_malloc(size);
		
	/* If the size if 0, free the block and return 0 */
	if (size == 0) {
		mm_free(ptr);
		return NULL;
	}
	
	size_t oldsize;
	size_t extendwords;
	
	struct used_block*oldblock = ptr - offsetof(struct used_block, payload);
    oldsize = oldblock->header.size;
	
	size += 2 * sizeof(struct boundary_tag);    			/* account for tags */
    size = (size + DSIZE - 1) & ~(DSIZE - 1);   			/* align to double word */
    size_t asize = MAX(MIN_BLOCK_SIZE_WORDS, size/WSIZE);	/* respect minimum size */
	
	// In the following four cases we can eliminate copying the payload	
	
	/* Case 1: new size is smaller than oldsize, split block and return ptr */
	if (asize <= oldsize) {
		if (oldsize - asize >= MIN_BLOCK_SIZE_WORDS) {
			mark_block_used(oldblock, asize);
			struct free_block *next_bp = (struct free_block *)((size_t *)oldblock + asize);
			mark_block_free(next_bp, oldsize - asize);
			insert(next_bp, blk_size(next_bp));
		}
		return ptr;
			
	}
	
	//Get next block
	struct free_block *next_bp = (struct free_block *)((size_t *)oldblock + oldsize);
	
	/* Case 2: ptr is the last block in the heap, extend the heap and coalesce mutually */
	if (is_fence(next_bp)) {
		extendwords = MAX(asize - oldsize,CHUNKSIZE);
		if ((next_bp = (void *)extend_heap(extendwords)) == NULL)  
			return NULL;
		list_remove(&next_bp->elem);
		mark_block_used(oldblock, oldsize + blk_size(next_bp));
		return ptr;
	}
	
	// If next block is free
	if (next_bp->header.inuse == 0) {
		
		/* Case 3: next block is a free block and have enough space to reallocate,
			coalesce two blocks mutually */
		if (asize <= oldsize + blk_size(next_bp)) {
			size_t next_size = blk_size(next_bp);
			if (oldsize + next_size - asize >= MIN_BLOCK_SIZE_WORDS) {
				list_remove(&next_bp->elem);
				mark_block_used(oldblock, asize);
				struct free_block * new_blk = (struct free_block *)((size_t *) oldblock + oldblock->header.size);
				mark_block_free(new_blk, oldsize + next_size - asize);
				insert(new_blk, blk_size(new_blk));
			}
			else {
				list_remove(&next_bp->elem);
				mark_block_used(oldblock, oldsize + next_size);
			}
			return ptr;	
		}
		
		/* Case 4: next block is a free block but do not have enough space to reallocate,
			but next block is the last block in the heap,
			extend the heap and coalesce two blocks mutually */
		else {
			if (is_fence(next_blk(next_bp))) {
				extendwords = MAX(asize - oldsize - blk_size(next_bp),CHUNKSIZE);
				if ((void *)extend_heap(extendwords) == NULL)  
					return NULL;
				list_remove(&next_bp->elem);
				mark_block_used(oldblock, oldsize + blk_size(next_bp));
				return ptr;
			}			
		}
	}
	
    void *newptr = mm_malloc(osize);

    /* If malloc() fails, the original block is left untouched  */
    if(!newptr) {
        return 0;
    }

    /* Copy the old data. */
    oldsize *= WSIZE;
    memcpy(newptr, ptr, oldsize);

    /* Free the old block. */
    mm_free(ptr);
    return newptr;
	
}

/*
 * find_fit - Find the first fit block from the list containing the block
 * 			  with size larger than requesting
 */
static void *find_fit(size_t asize)
{	
	struct free_block *bp;
	int currentlist = 0;
	size_t csize = asize;
	// Search for the starting point
	while ((currentlist < NLISTS - 1) && (csize > 1)) {
		csize >>= 1;
		currentlist++;
	}
	for (; currentlist < NLISTS; currentlist++) {
		if (list_empty(&segList[currentlist])) continue;
		
		//Search within the list
		struct list_elem * e = list_begin (&segList[currentlist]);
		for (; e!= list_end (&segList[currentlist]); e = list_next (e)) {
			bp = get_blk(e);
			if (blk_size(bp) >= asize) return bp;
		}
	}
	return NULL;
}

/* 
 * place - Place block of asize words at start of free block bp 
 *         and split if remainder would be at least minimum block size
 */
static void *place(void *bp, size_t asize)
{
	void * new;
	//first get the block size
	size_t csize = blk_size(bp);
	//Check if there's "extra space" 
	if((csize - asize) >= MIN_BLOCK_SIZE_WORDS)
	{
		//Break up block, reducing fragmentation
		
		//Remove the original block, mark first part as used
		/*list_remove(&((struct free_block*)bp)->elem);		
		mark_block_used((struct used_block*)bp, asize);
		
		// Mark the remaind block as free and insert to appropriate list
		bp = ((size_t *)bp + ((struct used_block*)bp)->header.size);
		mark_block_free((struct free_block*)bp, csize-asize);		
		insert(bp, blk_size(bp));
		*/
		
		
		mark_block_free((struct free_block*)bp, csize-asize);
		new = ((size_t *)bp + ((struct free_block*)bp)->header.size);
		mark_block_used((struct used_block*)new, asize);
		return new;
	}
	else
	{
		//Just the right size
		list_remove(&((struct free_block*)bp)->elem);
		mark_block_used(bp, csize);
		return bp;
	}
}


/* 
 * extend_heap - Extend heap with free block and return its block pointer
 */
static struct free_block *extend_heap(size_t words) 
{
    void *bp;

    /* Allocate an even number of words to maintain alignment */
    words = (words + 1) & ~1;
    if (words < MIN_BLOCK_SIZE_WORDS) words = MIN_BLOCK_SIZE_WORDS;
    if ((long)(bp = mem_sbrk(words * WSIZE)) == -1)  
        return NULL;

    /* Initialize free block header/footer and the epilogue header.
     * Note that we scoop up the previous epilogue here. */
    struct free_block * blk = bp - sizeof(FENCE);
    mark_block_free(blk, words);
    next_blk(blk)->header = FENCE;

    /* Coalesce if the previous block was free */
    return coalesce(blk);
}

#ifdef CHECKHEAP
/* 
 * checkheap - Use helper methods to check heap consistency
 */
static int mm_check()  
{ 
	/* Check if every block in the free list is marked as free? */
<<<<<<< HEAD
	if (!check_list_mark()) return -1;
	
	/* Check if there are any contiguous free blocks that somehow escaped coalescing? */
	if (!check_coalescing()) return -1;
	
	/* Check if every free block actually is in the free list? */
	if (!check_inList()) return -1;
		
	/* Check if each block in the heap are back to back */
	if (!check_cont()) return -1;		
			
	return 0;
}

/* Check if every block in the free list is marked as free? */
static bool check_list_mark()
{
	int count = 0;
	for (; count < NLISTS; count++) {
		struct free_block *bp;
		if (!list_empty(&segList[count])) {
			struct list_elem * e = list_begin (&segList[count]);
			for (; e!= list_end (&segList[count]); e = list_next (e)) {
				bp = get_blk(e);
				if (bp->header.inuse != 0) return false;
			}
		}
	}
	return true;
}

=======
	//check_list_mark(); //- Jue
	
	/* Check if there are any contiguous free blocks that somehow escaped coalescing? */
	check_coalescing(); //- Jue
	
	/* Check if every free block actually is in the free list? */
	check_inList(); //- Jue
	
	/* Check if each block in the heap are back to back */
	check_cont(); //- Jue
	
	valid_heap_address(); // - Andrew
	return 0;
}						
>>>>>>> 1bcbe443
/* Check if there are any contiguous free blocks that somehow escaped coalescing? */
static bool check_coalescing()
{
	int count = 0;
	for (; count < NLISTS; count++) {
		struct free_block *bp;
		if (!list_empty(&segList[count])) {
			struct list_elem * e = list_begin (&segList[count]);
			for (; e!= list_end (&segList[count]); e = list_next (e)) {
				bp = get_blk(e);
				bool prev_alloc = prev_blk_footer(bp)->inuse;
				bool next_alloc = next_blk_header(bp)->inuse;
				if (prev_alloc == false || 
					next_alloc == false) return false;
			}
		}
	}
	return true;
}

/* Check if every free block actually is in the free list? */
static bool check_inList()
{
	struct free_block * start = mem_heap_lo();
	struct free_block * n = (struct free_block *)((size_t *)start + 1);
	int count = 0;
	for (; !is_fence(n); n = (struct free_block *)((size_t *)n + blk_size(n)))
	{
		if (n->header.inuse == 0 )
		{
			 if (n->elem.prev == NULL 
				|| n->elem.next == NULL) return false;
		}
		count++;
	}
	return true;
}

/* Check if each block in the heap are back to back */
static bool check_cont()
{
	struct free_block * start = mem_heap_lo();
	struct free_block * n = (struct free_block *)((size_t *)start + 1);
	int count = 0;
	for (; !is_fence(n); n = (struct free_block *)((size_t *)n + blk_size(n)))
	{
		if (n->header.inuse != 0 &&
		 n->header.inuse != -1) return false;
		count++;
	}
	return true;
}

static bool valid_heap_address()
{
        //Andrew: UNDER CONSTRUCTION
        struct free_block * start = mem_heap_lo();
        struct free_block * end = mem_heap_hi();
        struct free_block * n = start + sizeof(struct boundary_tag);
        int count = 0;
        for (; !is_fence(n); n = n + blk_size(n))
        {
                //check if between addresses of low and high of heap
                if(!(start < n) || !(n > end))
                {
                        return false;
                }
               count++;
        }
        return true;
}


#endif

/*
 * insert - Insert a block pointer into an appropriate segregated list. 
 * 			The n-th list spanning byte sizes from 2^n to 2^(n+1)-1.
 * 			The new block will be push to the front of the list.
 */
static void insert(void *bp, size_t asize)
{
	int count = 0;
	struct list_elem *e = &((struct free_block*)bp)->elem;
	
	// Choosing a list with the appropriate size range
	while ((count < NLISTS - 1) && (asize > 1)) {
		asize >>= 1;
		count++;
	}
	
	/* Insert to a list with the order of size */
	if (list_empty(&segList[count])) list_push_front(&segList[count], e);
	else {
		struct list_elem * el = list_begin (&segList[count]);
		size_t size = blk_size(get_blk(el));
		while (el!= list_end (&segList[count])) {
			if (asize <= size) {
				break;
			}
			el = list_next(el);
			size = blk_size(get_blk(el));
		}
		list_insert(el, e);
	}
	
}

#ifdef DEBUG

/* 
 * Helper print function for dubugging 
 */
static void print_list(struct list *elist, int n)
{
	struct free_block *bp;
	if (!list_empty(elist)) {
		struct list_elem * e = list_begin (elist);
		for (; e!= list_end (elist); e = list_next (e)) {
			bp = (struct free_block *)((size_t *)e - sizeof(struct boundary_tag) / WSIZE);
			printf("In segList[%d]: \n", n);
			printf("%s block at %p with size %d\n",
				(bp->header.inuse)?"Used":"Free", bp, bp->header.size);
		}
	}
}

/* 
 * Helper print function for dubugging 
 */
static void print_seg()
{
	int count = 0;
	for (; count < NLISTS; count++) {
		print_list(&segList[count], count);
	}
}

/* 
 * Helper print function for dubugging 
 */
static void print_heap()
{
	struct free_block * start = mem_heap_lo();
	struct free_block * n = (struct free_block *)((size_t *)start + 1);
	int count = 0;
	for (; !is_fence(n); n = (struct free_block *)((size_t *)n + blk_size(n)))
	{
		printf("%dth %s block with size %d\n", 
			count, (n->header.inuse)?"Used":"Free", blk_size(n));
		count++;
	}
	
}

/*
 * Checking if pointers in a heap block points to valid heap addresses
<<<<<<< HEAD
 */
/*static bool valid_heap_address()
=======

static bool valid_heap_address()
>>>>>>> 1bcbe443
{
	Andrew: UNDER CONSTRUCTION
	struct free_block * start = mem_heap_lo();
	struct free_block * end = mem_heap_hi();
        struct free_block * n = start + sizeof(struct boundary_tag);
        int count = 0;
        for (; !is_fence(n); n = n + blk_size(n))
        {
<<<<<<< HEAD
                printf("%dth %s block with size %d\n",
                        count, (n->header.inuse)?"Used":"Free", blk_size(n));
               count++;
        }

}*/

=======
		check if between addresses of low and high of heap
                if(!(start < n) || !(n > end))
		{
			retrun false;
		}
i               count++;
        }
	return true;
}
*/
>>>>>>> 1bcbe443
#endif

team_t team = {
    /* Team name */
    "Jue+Andrew",
    /* First member's full name */
    "Jue Hou",
    "hjue@vt.edu",
    /* Second member's full name */
    "Andrew K Knittle",
    "andrk11@vt.edu",
}; <|MERGE_RESOLUTION|>--- conflicted
+++ resolved
@@ -88,7 +88,7 @@
 static void insert(void *bp, size_t asize);
 #ifdef CHECKHEAP
 static int mm_check(void);
-//static bool check_list_mark(); TODO: IMPLEMENT
+static bool check_list_mark();
 static bool check_coalescing();
 static bool check_inList();
 static bool check_cont();
@@ -497,7 +497,6 @@
 static int mm_check()  
 { 
 	/* Check if every block in the free list is marked as free? */
-<<<<<<< HEAD
 	if (!check_list_mark()) return -1;
 	
 	/* Check if there are any contiguous free blocks that somehow escaped coalescing? */
@@ -529,22 +528,7 @@
 	return true;
 }
 
-=======
-	//check_list_mark(); //- Jue
-	
-	/* Check if there are any contiguous free blocks that somehow escaped coalescing? */
-	check_coalescing(); //- Jue
-	
-	/* Check if every free block actually is in the free list? */
-	check_inList(); //- Jue
-	
-	/* Check if each block in the heap are back to back */
-	check_cont(); //- Jue
-	
-	valid_heap_address(); // - Andrew
-	return 0;
-}						
->>>>>>> 1bcbe443
+
 /* Check if there are any contiguous free blocks that somehow escaped coalescing? */
 static bool check_coalescing()
 {
@@ -699,44 +683,6 @@
 	}
 	
 }
-
-/*
- * Checking if pointers in a heap block points to valid heap addresses
-<<<<<<< HEAD
- */
-/*static bool valid_heap_address()
-=======
-
-static bool valid_heap_address()
->>>>>>> 1bcbe443
-{
-	Andrew: UNDER CONSTRUCTION
-	struct free_block * start = mem_heap_lo();
-	struct free_block * end = mem_heap_hi();
-        struct free_block * n = start + sizeof(struct boundary_tag);
-        int count = 0;
-        for (; !is_fence(n); n = n + blk_size(n))
-        {
-<<<<<<< HEAD
-                printf("%dth %s block with size %d\n",
-                        count, (n->header.inuse)?"Used":"Free", blk_size(n));
-               count++;
-        }
-
-}*/
-
-=======
-		check if between addresses of low and high of heap
-                if(!(start < n) || !(n > end))
-		{
-			retrun false;
-		}
-i               count++;
-        }
-	return true;
-}
-*/
->>>>>>> 1bcbe443
 #endif
 
 team_t team = {
